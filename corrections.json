{
  "semelle": [
    "semelle",
    "semelles",
    "semell",
    "semel",
    "smelle",
    "smell",
    "smel"
  ],
  "puit": [
    "puit",
    "puits",
    "pui",
    "isolée",
    "isolee",
    "isol",
    "isole",
    "isoler"
  ],
  "fouille": [
    "fouille",
    "fouilles",
    "fouil",
    "foui",
    "fll",
    "fouil",
    "fou"
  ],
  "rigole": [
    "rigole",
    "rigoles",
    "filante",
    "filant",
    "rigol",
    "rgol",
    "rigo",
    "rgl",
    "rig",
    "filan"
  ],
  "beton": [
    "beton",
    "béton",
    "bton",
    "btn"
  ],
   "Implantation": [
    "Implantation",
    "implantation",
    "implantations",
    "impl",
    "implan",
    "implanta",
    "implante",
    "tracer",
    "impla"
  ],
  "Cyclopéen": [
    "Cyclopéen",
    "cyclopéen",
    "cyclopeen",
    "cyclopean",
    "cyclopeens",
    "cyclopeans",
    "cyclop",
    "cyclo",
    "Gros beton",
    "gros béton",
    "gros betons",
    "gros bétons",
    "cailloux sauvages",
    "cyc",
    "cycl"
  ],
  "filante": [
    "filante",
    "filantes",
    "filant",
    "filan",
    "filant",
    "filante",
    "rigole"
<<<<<<< HEAD
  ],
    "climatiseur": [
    "climatiseur",
    "climatiseurs",
    "clim",
    "clima",
    "climat",
    "climatisation"
=======
>>>>>>> de0960da42692f91b54fcd7d0f4f006613c494ce
  ]
}<|MERGE_RESOLUTION|>--- conflicted
+++ resolved
@@ -81,7 +81,6 @@
     "filant",
     "filante",
     "rigole"
-<<<<<<< HEAD
   ],
     "climatiseur": [
     "climatiseur",
@@ -90,7 +89,5 @@
     "clima",
     "climat",
     "climatisation"
-=======
->>>>>>> de0960da42692f91b54fcd7d0f4f006613c494ce
   ]
-}+}
